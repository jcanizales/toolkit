--- conflicted
+++ resolved
@@ -13,31 +13,20 @@
 @snippet sampleCode_(apiMethod)
   require "{@apiMethod.initCode.apiFileName}"
 
-<<<<<<< HEAD
   {@sampleCodeAliases(apiMethod)}
-
-  {@sampleCodeBody(apiMethod)}
+  {@BREAK}
+  {@sampleCodeCore(apiMethod)}
 @end
 
 @snippet sampleCodeAliases(apiMethod)
-=======
-  {@sampleCodeCore(apiMethod)}
-@end
-
-@snippet sampleCodeCore(apiMethod)
->>>>>>> 9fa58ac7
   @join fileImport : apiMethod.initCode.importSection.appImports
     @join alias : fileImport.types
       {@alias.nickname} = {@alias.fullName}
     @end
   @end
-<<<<<<< HEAD
 @end
 
-@snippet sampleCodeBody(apiMethod)
-=======
-  {@BREAK}
->>>>>>> 9fa58ac7
+@snippet sampleCodeCore(apiMethod)
   {@apiMethod.apiVariableName} = {@apiMethod.apiClassName}.new
   @if apiMethod.initCode.lines
     {@initCode(apiMethod.initCode)}
